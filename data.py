from random import choice, randint
<<<<<<< HEAD
from typing import Any, Dict, List, Optional, Tuple
=======
from typing import Dict, List, Optional, Set, Tuple
>>>>>>> ecf8e170

import gensim
import pandas as pd
import torch
import tqdm
from sklearn.datasets import fetch_20newsgroups
from sklearn.preprocessing import LabelEncoder
from torch import Tensor
from torch.utils.data import Dataset
from torchtext.data import get_tokenizer

MetaData = Dict[str, Any]
Item = Tuple[str, MetaData]
Sequence = List[Item]


class SequenceDataset(Dataset):
    def __init__(
        self,
<<<<<<< HEAD
        raw_sequences: Dict[str, List[str]],
        seq_metadata: Dict[str, MetaData],
        item_metadata: Dict[str, MetaData],
        window_size: int
=======
        raw_sequences: List[List[str]],
        items: Dict[str, Dict[str, str]],
        window_size: int = 8,
>>>>>>> ecf8e170
    ) -> None:
        self.item_metadata: Dict[str, List[str]] = {}
        self.raw_sequences = raw_sequences
        self.items = items
        self.item_le = LabelEncoder().fit(list(self.items.keys()))
        self.meta_le, self.meta_dict = process_metadata(items)

        print("transform sequence start")
        self.sequences = [
            self.item_le.transform(sequence)
            for sequence in tqdm.tqdm(self.raw_sequences)
        ]
        print("transform sequence end")

        self.num_seq = len(self.sequences)
        self.num_item = len(self.items)
        self.num_meta = len(self.meta_le.classes_)
        print(
            f"num_seq: {self.num_seq}, num_item: {self.num_item}, "
            + f"num_meta: {self.num_meta}"
        )
        self.data = to_sequential_data(
            self.sequences,
            self.items,
            self.item_le,
            self.meta_le,
            window_size=window_size,
        )

    def __len__(self) -> int:
        return len(self.data)

    def __getitem__(self, idx: int) -> Tuple[Tensor, Tensor, Tensor, Tensor]:
        # Returns:
        #   (seq_index, item_indicies, meta_indicies, target_index)
        return self.data[idx]


<<<<<<< HEAD
def to_sequential_data(
    sequences: List[List[int]], window_size: int
) -> List[Tuple[int, List[int], int]]:
    data = []
    print("to_sequential_data start")
    for i, sequence in enumerate(sequences):
        for j in range(len(sequence) - window_size):
            seq_index = i
            item_indicies = sequence[j: j + window_size]
            target_index = sequence[j + window_size]
            data.append((seq_index, item_indicies, target_index))
=======
def process_metadata(
    items: Dict[str, Dict[str, str]]
) -> Tuple[LabelEncoder, Dict[str, Set[str]]]:
    """Process item meta datas

    Args:
        items (Dict[str, Dict[str, str]]):
            item data (item_id, (meta_name, meta_value))

    Returns:
        Tuple[LabelEncoder, Dict[str, Set[int]]]:
            (Label Encoder of meta data, Dictionary of list of meta datas)
    """
    meta_dict: Dict[str, Set[str]] = {}
    for _, meta_data in items.items():
        for meta_name, meta_value in meta_data.items():
            # FIXME: temporary, fix soon
            if meta_name == "prod_name":
                continue
            if meta_name not in meta_dict:
                meta_dict[meta_name] = set()
            meta_dict[meta_name].add(meta_value)

    all_meta_values: List[str] = []
    for meta_name, meta_values in meta_dict.items():
        for value in meta_values:
            # create str that is identical
            all_meta_values.append(meta_name + ":" + str(value))

    meta_le = LabelEncoder().fit(all_meta_values)

    return meta_le, meta_dict


def to_sequential_data(
    sequences: List[List[int]],
    items: Dict[str, Dict[str, str]],
    item_le: LabelEncoder,
    meta_le: LabelEncoder,
    window_size: int,
) -> List[Tuple[Tensor, Tensor, Tensor, Tensor]]:
    def get_meta_indicies(item_ids: List[int]) -> List[List[int]]:
        item_names = item_le.inverse_transform(item_ids)
        meta_indices: List[List[int]] = []
        for item_name in item_names:
            item_meta: List[str] = []
            for meta_name, meta_value in items[item_name].items():
                # FIXME: temporary, fix soon
                if meta_name == "prod_name":
                    continue
                item_meta.append(meta_name + ":" + str(meta_value))
            meta_indices.append(list(meta_le.transform(item_meta)))
        return meta_indices

    data = []
    print("to_sequential_data start")
    for i, sequence in enumerate(tqdm.tqdm(sequences)):
        for j in range(len(sequence) - window_size):
            seq_index = torch.tensor(i, dtype=torch.long)
            item_indicies = torch.tensor(
                sequence[j : j + window_size], dtype=torch.long
            )
            target_index = torch.tensor(sequence[j + window_size], dtype=torch.long)
            meta_indices = torch.tensor(
                get_meta_indicies(sequence[j : j + window_size]),
                dtype=torch.long,
            )
            data.append((seq_index, item_indicies, meta_indices, target_index))
>>>>>>> ecf8e170
    print("to_sequential_data end")
    return data


def create_toydata(num_topic: int, data_size: int) -> List[List[str]]:
    documents = []
    words = []
    key_words: List[List[str]] = [[] for _ in range(num_topic)]

    for _ in range(1, 201):
        s = ""
        for _ in range(10):
            s += chr(ord("a") + randint(0, 26))
        words.append(s)

    for i in range(num_topic):
        for j in range(1, 11):
            s = chr(ord("a") + i) * j
            key_words[i].append(s)

    for i in range(num_topic):
        for _ in range(data_size):
            doc = []
            for _ in range(randint(150, 200)):
                doc.append(choice(words))
                doc.append(choice(key_words[i]))
            documents.append(doc)

    return documents


def create_labeled_toydata(
    num_topic: int, data_size: int
) -> Tuple[List[List[str]], List[int]]:
    documents = create_toydata(num_topic, data_size)
    labels = []
    for i in range(num_topic):
        for _ in range(data_size):
            labels.append(i)
    return documents, labels


def create_hm_data(
    purchase_history_path: str = "data/hm/filtered_purchase_history.csv",
    item_path: str = "data/hm/items.csv",
    max_data_size: int = 1000,
) -> Tuple[List[List[str]], Dict[str, Dict[str, str]]]:
    sequences = pd.read_csv(purchase_history_path)
    items_df = pd.read_csv(item_path, dtype={"article_id": str}, index_col="article_id")

    raw_sequences = [
        sequence.split(" ") for sequence in sequences.sequence.values[:max_data_size]
    ]
    items = items_df.to_dict("index")

    items_set = set()
    for seq in raw_sequences:
        for item in seq:
            items_set.add(item)

    items = dict(filter(lambda item: item[0] in items_set, items.items()))

    return raw_sequences, items


def create_20newsgroup_data(
    max_data_size: int = 1000, min_seq_length: int = 50
) -> Tuple[List[List[str]], Optional[Dict[str, str]]]:
    newsgroups_train = fetch_20newsgroups(
        data_home="data",
        subset="train",
        remove=("headers", "footers", "quotes"),
        shuffle=False,
        random_state=0,
    )
    tokenizer = get_tokenizer("basic_english")

    dictionary = gensim.corpora.Dictionary(
        [tokenizer(document) for document in newsgroups_train.data]
    )
    dictionary.filter_extremes(no_below=10, no_above=0.1)

    raw_sequences = []

    for document in newsgroups_train.data:
        tokens = tokenizer(document)
        sequence = []
        for word in tokens:
            if word in dictionary.token2id:
                sequence.append(word)
        if len(sequence) <= min_seq_length:
            continue
        raw_sequences.append(sequence)
        if len(raw_sequences) == max_data_size:
            break
    return raw_sequences, None<|MERGE_RESOLUTION|>--- conflicted
+++ resolved
@@ -1,9 +1,5 @@
 from random import choice, randint
-<<<<<<< HEAD
-from typing import Any, Dict, List, Optional, Tuple
-=======
-from typing import Dict, List, Optional, Set, Tuple
->>>>>>> ecf8e170
+from typing import Any, Dict, List, Optional, Set, Tuple
 
 import gensim
 import pandas as pd
@@ -23,16 +19,10 @@
 class SequenceDataset(Dataset):
     def __init__(
         self,
-<<<<<<< HEAD
         raw_sequences: Dict[str, List[str]],
         seq_metadata: Dict[str, MetaData],
         item_metadata: Dict[str, MetaData],
-        window_size: int
-=======
-        raw_sequences: List[List[str]],
-        items: Dict[str, Dict[str, str]],
-        window_size: int = 8,
->>>>>>> ecf8e170
+        window_size: int,
     ) -> None:
         self.item_metadata: Dict[str, List[str]] = {}
         self.raw_sequences = raw_sequences
@@ -71,19 +61,6 @@
         return self.data[idx]
 
 
-<<<<<<< HEAD
-def to_sequential_data(
-    sequences: List[List[int]], window_size: int
-) -> List[Tuple[int, List[int], int]]:
-    data = []
-    print("to_sequential_data start")
-    for i, sequence in enumerate(sequences):
-        for j in range(len(sequence) - window_size):
-            seq_index = i
-            item_indicies = sequence[j: j + window_size]
-            target_index = sequence[j + window_size]
-            data.append((seq_index, item_indicies, target_index))
-=======
 def process_metadata(
     items: Dict[str, Dict[str, str]]
 ) -> Tuple[LabelEncoder, Dict[str, Set[str]]]:
@@ -152,7 +129,6 @@
                 dtype=torch.long,
             )
             data.append((seq_index, item_indicies, meta_indices, target_index))
->>>>>>> ecf8e170
     print("to_sequential_data end")
     return data
 
