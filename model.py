--- conflicted
+++ resolved
@@ -480,11 +480,6 @@
         item_meta_weights: Tensor,
     ) -> Tensor:
         num_seq_meta_types = seq_meta_indicies.size(1)
-<<<<<<< HEAD
-        # FIXME: num_item_meta_types=`max_item_meta_size`になっている
-        num_item_meta_types = item_meta_indicies.size(2)
-=======
->>>>>>> e2f9c19c
         window_size = item_indicies.size(1)
 
         h_seq = self.embedding_seq.forward(seq_index)
